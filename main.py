--- conflicted
+++ resolved
@@ -1691,27 +1691,6 @@
         stack[coef].plot()
         plt.savefig(f"tinkarp/coefs/{coef}.jpg", dpi=300)
 
-<<<<<<< HEAD
-    # return
-=======
-    pois = {
-        "terminus": {"x": 551090, "y": 8658163},
-        "terminus_b": {"x": 551910, "y": 8657711},
-        "accumulation": {"x": 550250.90, "y": 8657357.22},
-        "off_glacier": {"x": 553000, "y": 8656000}
-    }
-    
-    plt.figure(figsize=(8, 8))
-    for i, name in enumerate(pois, start=1):
-        plt.subplot(2, int(np.ceil(len(pois) / 2)), i)
-        plt.title(name)
-        point = stack.sel(**pois[name], method="nearest").dropna("time", how="any")
-        plt.plot(point["time"], point["elev_est"], label="Estimated")
-        plt.scatter(point["time"], point["ad_elevation"], label="Measured")
-    plt.show()
-
-    return
->>>>>>> 0eb0ea58
 
     times = xr.DataArray(np.linspace(3 - (8 / 12), 10, 50))
     yearly = estimate(stack, times=times).rename({"dim_0": "time"})
